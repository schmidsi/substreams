--- conflicted
+++ resolved
@@ -82,11 +82,7 @@
 	}
 
 	for _, output := range r.GetOutputModules() {
-<<<<<<< HEAD
-		err = s.squasher.Squash(output, &block.Range{
-=======
-		_ = s.squasher.Squash(s.ctx, output, &block.Range{
->>>>>>> 1de7727e
+		err = s.squasher.Squash(s.ctx, output, &block.Range{
 			StartBlock:        uint64(r.StartBlockNum),
 			ExclusiveEndBlock: r.StopBlockNum,
 		})
