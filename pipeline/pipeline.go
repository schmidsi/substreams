--- conflicted
+++ resolved
@@ -553,7 +553,6 @@
 
 	for {
 		err := s.Next(func(request *pbsubstreams.Request, callback func(r *pbsubstreams.Request, err error)) {
-<<<<<<< HEAD
 			jobs <- &job{
 				request:  request,
 				callback: callback,
@@ -570,9 +569,6 @@
 
 	close(jobs)
 	wg.Wait()
-=======
-			zlog.Debug("request", zap.Int64("start_block", request.StartBlockNum), zap.Uint64("stop_block", request.StopBlockNum), zap.Strings("stores", request.OutputModules))
->>>>>>> 1de7727e
 
 	return nil
 }
